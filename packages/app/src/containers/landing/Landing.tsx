--- conflicted
+++ resolved
@@ -40,53 +40,8 @@
             margin: '0 auto',
           }}
         >
-<<<<<<< HEAD
-          <div
-            style={{
-              display: 'grid',
-              gridTemplateColumns: '2fr 1fr',
-              alignItems: 'center',
-              columnGap: 60,
-            }}
-          >
-            <div style={{ display: 'grid', rowGap: 10 }}>
-              {bigHeader('Taste the fruits of your labor')}
-              <p>Juice is a regenerative business model for:</p>
-              <div>
-                {bullet('Ethereum protocols, DAOs, and public goods')}
-                {bullet('Open source stuff')}
-                {bullet('Indy projects')}
-                {bullet('Any mission with predictable expenses')}
-              </div>
-              <p style={{ marginBottom: 0 }}>
-                Make a budget saying how much money you want/need in order to
-                absolutely crush your mission statement.
-              </p>
-              <p style={{ margin: 0, fontSize: 20 }}>&#8595;</p>
-              <p style={{ margin: 0 }}>
-                People pay you just like they would on Patreon, or transparently
-                from within your Solidity smart contracts.
-                #BusinessModelAsAService #DeWork
-              </p>
-              <p style={{ margin: 0, fontSize: 20 }}>&#8595;</p>
-              <p style={{ margin: 0 }}>
-                If your budget overflows, your paying customers get to claim the
-                surplus, effectively pushing prices down as you grow.
-                #RegenFinance
-              </p>
-              <p style={{ margin: 0, fontSize: 20 }}>&#8595;</p>
-              <p style={{ margin: 0 }}>
-                Your budgets can be recurring. You can make changes as your
-                project evolves, with the approval of those paying customers
-                that have not yet claimed their fair share of your overflowed
-                surplus.
-              </p>
-              <p>---</p>
-              <p>The goal is to optimize for overflow over time.</p>
-=======
           <Row gutter={40}>
             <Col span={14} style={{ display: 'flex', alignItems: 'center' }}>
->>>>>>> 00399261
               <div
                 style={{
                   display: 'grid',
