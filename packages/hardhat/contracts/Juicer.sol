// SPDX-License-Identifier: MIT
pragma solidity 0.7.6;
pragma experimental ABIEncoderV2;

import "@openzeppelin/contracts/token/ERC20/IERC20.sol";
import "@openzeppelin/contracts/token/ERC20/SafeERC20.sol";
import "@openzeppelin/contracts/math/SafeMath.sol";

import "./interfaces/IJuicer.sol";
import "./interfaces/IBudgetStore.sol";
import "./interfaces/IOverflowYielder.sol";
import "./abstract/JuiceProject.sol";

import "./TicketStore.sol";

import "./libraries/DSMath.sol";
import "./libraries/Math.sol";

/**
  @notice This contract manages all funds in the Juice ecosystem.
  @dev  1 (optional). A project project issues their Tickets at the ticket store.
        2. A project configures their first Budget at the budget store.
        3. Any address (end user or smart contract) can contribute funds to a Budget in this Juicer contract.
           In return, your contributors receive some of your project's tickets. 
           They'll receive an amount of Tickets equivalent to a predefined formula that takes into account:
              - The contributed amount. The more someone contributes, the more Tickets they'll receive.
              - The target amount of your Budget. The bigger your Budget's target amount, the fewer tickets that'll be minted for each token paid.
              - The Budget's weight, which is a number that decreases with each of your Budgets at a configured `discountRate`. 
                This rate is called a `discountRate` because it allows you to give out more Tickets to contributors to your 
                current Budget than to future budgets.
        4. You can collect any funds made to your project's Budget within its configured target.
           Any overflow will be accounted for seperately. 
        5. Your project's Ticket holders can redeem their Tickets for a share of your project's accumulated overflow along a bonding curve. 
           The bonding curve starts at 38.2%, meaning each ticket can be redeemed for 38.2% of its proportial overflow.
           For example, if there were 100 tickets circulating and 100 DAI of unclaimed overflow, 10 tickets could be redeemed for 3.82 DAI.
           The rest is left to share between the remaining ticket hodlers.
        6. You can reconfigure your Budget at any time with the approval of your Ticket holders, 
           The new configuration will go into effect once the current budget one expires.

  @dev A project can transfer its funds, along with the power to mint/burn their Tickets, from this contract to another allowed contract at any time.
       Contracts that are allowed to take on the power to mint/burn Tickets can be set by this controller's admin.
*/
contract Juicer is IJuicer {
    using SafeMath for uint256;
    using SafeERC20 for IERC20;
    using Budget for Budget.Data;

    /// @dev Limit sustain, redeem, swap, and tap to being called one at a time.
    uint256 private unlocked = 1;
    modifier lock() {
        require(unlocked == 1, "Juicer: LOCKED");
        unlocked = 0;
        _;
        unlocked = 1;
    }

    modifier onlyAdmin() {
        require(msg.sender == admin, "Juicer: UNAUTHORIZED");
        _;
    }

    // --- private properties --- //

    // If a particulate contract is available for projects to migrate their Tickets to.
    mapping(address => bool) private migrationContractIsAllowed;

    // --- public properties --- //

    /// @notice The admin of the contract who makes admin fees and can take fateful decisions over this contract's mechanics.
    address public override admin;

    /// @notice The contract storing all Budget state variables.
    IBudgetStore public immutable override budgetStore;

    /// @notice The contract that manages the Tickets.
    ITicketStore public immutable override ticketStore;

    /// @notice The contract that puts overflow to work.
    IOverflowYielder public override overflowYielder;

    /// @notice The amount of tokens that are currently depositable into the overflow yielder.
    uint256 public override depositable = 0;

    /// @notice The address of a the WETH ERC-20 token.
    IERC20 public immutable override weth;

    // --- external views --- //

    /** 
      @notice Gets the total overflow that this Juicer is responsible for.
      @return The amount of overflow.
    */
    function getTotalOverflow() external view override returns (uint256) {
        // If there's no overflow yielder, all of the overflow is depositable.
        if (overflowYielder != IOverflowYielder(0)) {
            return overflowYielder.getBalance(weth).add(depositable);
        } else {
            return depositable;
        }
    }

    /** 
      @notice Gets the overflow for a specified issuer that this Juicer is responsible for.
      @param _project The project to get overflow for.
      @return The amount of overflow.
    */
    function getOverflow(bytes32 _project)
        external
        view
        override
        returns (uint256)
    {
        // The raw amount that the issuer can claim.
        uint256 _claimable = ticketStore.claimable(_project);

        // Return 0 if the user can't claim anything.
        if (_claimable == 0) return 0;

        // The total raw amount that is claimable.
        uint256 _totalClaimable = ticketStore.totalClaimable();

        // If an overflow yielder isn't set, all funds are still depositable.
        if (overflowYielder != IOverflowYielder(0)) {
            // The overflow is either in the overflow yielder or still depositable.
            // The proportion belonging to this issuer is the same proportion as the raw values in the Ticket store.
            return
                DSMath.wdiv(
                    DSMath.wmul(
                        overflowYielder.getBalance(weth).add(depositable),
                        _claimable
                    ),
                    _totalClaimable
                );
        } else {
            return
                DSMath.wdiv(
                    DSMath.wmul(depositable, _claimable),
                    _totalClaimable
                );
        }
    }

    // --- external transactions --- //

    /** 
      @param _budgetStore The BudgetStore to use.
      @param _ticketStore The TicketStore to use.
      @param _weth The address for weth.
    */
    constructor(
        IBudgetStore _budgetStore,
        ITicketStore _ticketStore,
        IERC20 _weth
    ) {
        budgetStore = _budgetStore;
        ticketStore = _ticketStore;
        weth = _weth;
    }

    /**
        @notice Issues a project's Tickets that'll be handed out by their budgets in exchange for payments.
        @dev Only callable by the project's owner.
        @param _project The project of the tickets being issued.
        @param _name The ERC-20's name.
        @param _symbol The ERC-20's symbol.
    */
    function issueTickets(
        bytes32 _project,
        string memory _name,
        string memory _symbol
    ) external override {
        require(
            msg.sender == budgetStore.projectOwner(_project),
            "Juicer::issueTickets: UNAUTHORIZED"
        );
        ticketStore.issue(_project, _name, _symbol);
    }

    /**
        @notice Contribute funds to a project's active Budget.
        @dev Mints the project's tickets proportional to the amount of the contribution.
        @dev The sender must approve this contract to transfer the specified amount of tokens.
        @param _project The project of the budget to contribute funds to.
        @param _amount Amount of the contribution in ETH. Sent as 1E18.
        @param _beneficiary The address to transfer the newly minted Tickets to. 
        @param _note A note that will be included in the published event.
        @return _budgetId The ID of the Budget that successfully received the contribution.
    */
    function pay(
        bytes32 _project,
        uint256 _amount,
        address _beneficiary,
        string memory _note
    ) external override returns (uint256) {
        // Positive payments only.
        require(_amount > 0, "Juicer::pay: BAD_AMOUNT");

        // Do the operation in the budget store, which returns the Budget that was updated and the amount that should be transfered.
        (
            Budget.Data memory _budget,
            uint256 _covertedCurrencyAmount,
            uint256 _overflow
        ) = budgetStore.payProject(_project, _amount);

        // Take fee through the admin's own budget, minting tickets for the project paying the fee.
        _takeFee(
            _project,
            Math.mulDiv(_amount, _budget.fee, 1000),
            _beneficiary
        );

        if (_budget.reserved > 0) {
            // The project gets the budget's project percentage, if one is specified.
            ticketStore.print(
                _project,
                _project,
                _budget._weighted(_covertedCurrencyAmount, _budget.reserved)
            );
        }

        // Mint the appropriate amount of tickets for the contributor.
        ticketStore.print(
            _project,
            _beneficiary,
            _budget._weighted(
                _covertedCurrencyAmount,
                uint256(1000).sub(_budget.reserved)
            )
        );

        // If theres new overflow, give to beneficiary and add the amount of contributed funds that went to overflow to the claimable amount.
        if (_overflow > 0) _addOverflow(_budget, _overflow);

        // Transfer.
        weth.safeTransferFrom(msg.sender, address(this), _amount);

        emit Pay(
            _budget.id,
            _budget.project,
            msg.sender,
            _beneficiary,
            _amount,
            _covertedCurrencyAmount,
            _budget.currency,
            _note,
            _budget.fee
        );

        return _budget.id;
    }

    /**
        @notice Addresses can redeem their Tickets to claim overflowed tokens.
        @param _project The project of the Tickets being redeemed.
        @param _amount The amount of Tickets to redeem.
        @param _minReturnedETH The minimum amount of ETH expected in return.
        @param _beneficiary The address to send the tokens to.
        @return returnAmount The amount that the tickets were redeemed for.
    */
    function redeem(
        bytes32 _project,
        uint256 _amount,
        uint256 _minReturnedETH,
        address _beneficiary
    ) external override lock returns (uint256 returnAmount) {
        // Get the current budget.
        Budget.Data memory _budget = budgetStore.getCurrentBudget(_project);

        // Redeem at the ticket store. The raw amount claimable for this issuer is returned.
        uint256 _claimable =
            ticketStore.redeem(
                _project,
                msg.sender,
                _amount,
                _minReturnedETH,
                _budget.bondingCurveRate
            );

        uint256 _baseReturnAmount = depositable;

        if (overflowYielder != IOverflowYielder(0))
            _baseReturnAmount.add(overflowYielder.getBalance(weth));

        // The amount that will be redeemed is the total amount earning yield plus what's depositable, times the ratio of raw tokens this issuer has accumulated.
        returnAmount = Math.mulDiv(
            _baseReturnAmount,
            _claimable,
            ticketStore.totalClaimable()
        );

        // Subtract the depositable amount if needed.
        if (returnAmount <= depositable) {
            depositable = depositable.sub(returnAmount);
            // Simply withdraw from the overflow yielder if there's nothing depositable.
        } else if (depositable == 0) {
            overflowYielder.withdraw(returnAmount, weth);
            // Withdraw the difference between whats depositable and whats being returned, while setting depositable to 0.
        } else {
            overflowYielder.withdraw(returnAmount.sub(depositable), weth);
            depositable = 0;
        }

        // Transfer funds to the specified address.
        weth.safeTransfer(_beneficiary, returnAmount);

        emit Redeem(
            msg.sender,
            _project,
            _beneficiary,
            _amount,
            returnAmount,
            weth
        );
    }

    /**
        @notice Tap into funds that have been contrubuted to your Budgets.
        @param _amount The amount to tap.
        @param _currency The currency to tap.
        @param _beneficiary The address to transfer the funds to.
        @param _minReturnedETH The minimum number of Eth that the amount should be valued at.
    */
    function tap(
        uint256 _budgetId,
        uint256 _amount,
        uint256 _currency,
        address _beneficiary,
        uint256 _minReturnedETH
    ) external override lock {
        // Get a reference to the Budget being tapped, the amount to tap, and any overflow that tapping creates.
        (Budget.Data memory _budget, uint256 _tappedAmount, uint256 _overflow) =
            budgetStore.tap(_budgetId, msg.sender, _amount, _currency);

        // Make sure this amount is acceptable.
        require(
            _tappedAmount >= _minReturnedETH,
            "Juicer::tap: INSUFFICIENT_EXPECTED_AMOUNT"
        );

        // If theres new overflow, give to beneficiary and add the amount of contributed funds that went to overflow to the claimable amount.
        if (_overflow > 0) _addOverflow(_budget, _overflow);

        // Transfer the funds to the specified address.
        weth.safeTransfer(_beneficiary, _tappedAmount);

        emit Tap(
            _budgetId,
            _budget.project,
            _beneficiary,
            msg.sender,
            _amount,
            _currency,
            _tappedAmount
        );
    }

    /**
      @notice Deposit any overflow funds that are not earning interest into the overflow yielder.
     */
    function deposit() external override lock {
        // Can't deposit if an overflow yielder has not yet been set.
        require(
            overflowYielder != IOverflowYielder(0),
            "Juicer::deposit: SETUP_NEEDED"
        );

        // There must be something depositable.
        require(depositable > 0, "Juicer::deposit: INSUFFICIENT_FUNDS");

        // Deposit and reset what's depositable.
        overflowYielder.deposit(depositable, weth);
        depositable = 0;

        emit Deposit(depositable, weth);
    }

    /**
        @notice Allows an project to migrate their Tickets' control to another contract.
        @dev This makes each project's Ticket's portable.
        @dev Make sure you know what you're doing. This is a one way migration
        @param _project The project being migrated.
        @param _to The Juicer contract that will gain minting and burning privileges over the Tickets.
    */
    function migrate(bytes32 _project, IJuicer _to) external override lock {
        require(
            migrationContractIsAllowed[address(_to)],
            "Juicer::migrate: BAD_DESTINATION"
        );

        require(
            budgetStore.projectOwner(_project) == msg.sender,
            "Juicer::migrate: UNAUTHORIZED"
        );

        // The message sender must own a project.
        require(_project != 0, "Juicer::migrate: NOT_FOUND");

        // Get a reference to the project's Tickets.
        Tickets _tickets = ticketStore.tickets(_project);

        // The project must have issued Tickets.
        require(_tickets != Tickets(0), "Juicer::migrate: NOT_FOUND");

        // Give the new project admin privileges.
        _tickets.transferOwnership(address(_to));

        // In order to move funds over, determine the proportion of funds belonging to the message sender.
        uint256 _totalClaimable = ticketStore.totalClaimable();
        uint256 _claimable = ticketStore.clearClaimable(_project);

        // Move all claimable tokens for this issuer.
        // Assumes the new contract uses the same ticket store.
        uint256 _amount =
            (overflowYielder.getBalance(weth).add(depositable))
                .mul(_claimable)
                .div(_totalClaimable);

        // Subtract the depositable amount if needed.
        if (_amount <= depositable) {
            depositable = depositable.sub(_amount);
            // Withdraw from the overflow yielder if there's nothing depositable.
        } else if (depositable == 0) {
            overflowYielder.withdraw(_amount, weth);
            // Withdraw the difference between whats depositable and whats being returned, while setting depositable to 0.
        } else {
            overflowYielder.withdraw(_amount.sub(depositable), weth);
            depositable = 0;
        }

        // Allow the new project to move funds owned by the issuer from contract.
        weth.safeApprove(address(_to), _amount);
        _to.addOverflow(_project, _amount, weth);

        emit Migrate(_to, _amount);
    }

    /** 
      @notice Transfer funds from the message sender to this contract that should be designated as overflow for the provided ticket issuer.
      @param _project The project of the tickets getting credited with overflow.
      @param _amount The amount that the claimable tokens are worth.
      @param _token The token of the specified amount.
    */
    function addOverflow(
        bytes32 _project,
        uint256 _amount,
        IERC20 _token
    ) external override lock {
        // Transfer the specified amount from the msg sender to this contract.
        // The msg sender should have already approved this transfer.
        _token.safeTransferFrom(msg.sender, address(this), _amount);

        uint256 _overflowBefore = depositable;

        // If there is an overflow yielder, deposit to it. Otherwise add to what's depositable.
        if (overflowYielder != IOverflowYielder(0)) {
            _overflowBefore = _overflowBefore.add(
                overflowYielder.getBalance(weth)
            );
            overflowYielder.deposit(_amount, weth);
        } else {
            depositable = depositable.add(_amount);
        }

        uint256 _totalClaimable = ticketStore.totalClaimable();

        // The raw amount to add as claimable to the ticket store.
        uint256 _claimableToAdd =
            (
                _totalClaimable.mul(_overflowBefore.add(_amount)).div(
                    _overflowBefore
                )
            )
                .sub(_totalClaimable);

        // Add the raw claimable amount to the ticket store.
        ticketStore.addClaimable(_project, _claimableToAdd);
    }

    /**
        @notice The admin of this contract.
        @dev Can be set once. The admin will set this upon being deployed.
        @param _admin The admin to set.
    */
    function setAdmin(address _admin) external override {
        require(admin == address(0), "Juicer::setAdmin: ALREADY_SET");
        admin = _admin;
    }

    /**
        @notice Adds to the contract addresses that projects can migrate their Tickets to.
        @param _allowed The contract to allow.
    */
    function allowMigration(address _allowed) external override onlyAdmin {
        migrationContractIsAllowed[_allowed] = true;
        emit AddToMigrationAllowList(_allowed);
    }

    /** 
      @notice Allow the admin to change the overflow yielder. 
      @dev All funds will be migrated from the old yielder to the new one.
      @param _newOverflowYielder The new overflow yielder.
    */
    function setOverflowYielder(IOverflowYielder _newOverflowYielder)
        external
        override
        onlyAdmin
    {
        // If there is already an overflow yielder, withdraw all funds and move them to the new overflow yielder.
        if (overflowYielder != IOverflowYielder(0)) {
            uint256 _amount = overflowYielder.withdrawAll(weth);
            _newOverflowYielder.deposit(_amount, weth);
        }

        // Allow the new overflow yielder to move funds from this contract.
        weth.safeApprove(address(_newOverflowYielder), uint256(-1));
        overflowYielder = _newOverflowYielder;

        emit SetOverflowYielder(_newOverflowYielder);
    }

    // --- private transactions --- //

    /**
<<<<<<< HEAD
        @notice Contribute funds to a project's active Budget.
        @dev Mints the project's tickets proportional to the amount of the contribution.
        @dev The sender must approve this contract to transfer the specified amount of tokens.
        @param _project The project of the budget to contribute funds to.
        @param _amount Amount of the contribution in ETH. Sent as 1E18.
        @param _beneficiary The addresses to give the newly minted Tickets to. 
        @param _note A note that will be included in the published event.
        @return _budgetId The ID of the Budget that successfully received the contribution.
    */
    function _pay(
        bytes32 _project,
        uint256 _amount,
        address _beneficiary,
        string memory _note
    ) private returns (uint256) {
        // Do the operation in the budget store, which returns the Budget that was updated and the amount that should be transfered.
        (
            Budget.Data memory _budget,
            address _owner,
            uint256 _covertedCurrencyAmount,
            uint256 _overflow
        ) = budgetStore.payProject(_project, _amount);

        // Transfer.
        weth.safeTransferFrom(msg.sender, address(this), _amount);

        // Take fee through the admin's own budget, minting tickets for the project paying the fee.
        _takeFee(
            _owner,
            JuiceProject(admin).project(),
            Math.mulDiv(_amount, _budget.fee, 1000),
            _beneficiary
        );

        if (_budget.reserved > 0) {
            // The project gets the budget's project percentage, if one is specified.
            ticketStore.print(
                _project,
                _owner,
                _budget._weighted(_covertedCurrencyAmount, _budget.reserved)
            );
        }

        // Mint the appropriate amount of tickets for the contributor.
        ticketStore.print(
            _project,
            _beneficiary,
            _budget._weighted(
                _covertedCurrencyAmount,
                uint256(1000).sub(_budget.reserved)
            )
        );

        // If theres new overflow, give to beneficiary and add the amount of contributed funds that went to overflow to the claimable amount.
        if (_overflow > 0) _addOverflow(_budget, _overflow);

        emit Pay(
            _budget.id,
            _budget.project,
            msg.sender,
            _beneficiary,
            _amount,
            _covertedCurrencyAmount,
            _budget.currency,
            _note,
            _budget.fee
        );

        return _budget.id;
    }

    /**
=======
>>>>>>> fb90cee7
        @notice Takes a fee for the admin's active budget.
        @param _from The owner of the project that the fee is being taken from.
        @param _project The project the fee is going to.
        @param _amount Amount of the fee in ETH. Sent as 1E18.
        @param _beneficiary The address to split the newly minted Tickets with. 
    */
    function _takeFee(
        address _from,
        bytes32 _project,
        uint256 _amount,
        address _beneficiary
    ) private {
        // Do the operation in the budget store, which returns the Budget that was updated and the amount that should be transfered.
        (
            Budget.Data memory _budget,
            address _owner,
            uint256 _covertedCurrencyAmount,
            uint256 _overflow
        ) = budgetStore.payProject(_project, _amount);

        if (_budget.reserved > 0) {
            // The project gets the budget's project percentage, if one is specified.
            ticketStore.print(
                _project,
                _owner,
                _budget._weighted(_covertedCurrencyAmount, _budget.reserved)
            );
        }

        // Split the weighted amount in two.
        uint256 _printAmount =
            _budget
                ._weighted(
                _covertedCurrencyAmount,
                uint256(1000).sub(_budget.reserved)
            )
                .div(2);

        // Mint the appropriate amount of tickets for the beneficiary.
        ticketStore.print(_project, _beneficiary, _printAmount);

        // Mint the appropriate amount of tickets for the project owner that the fee is being taken from.
        ticketStore.print(_project, _from, _printAmount);

        // If theres new overflow, give to beneficiary and add the amount of contributed funds that went to overflow to the claimable amount.
        if (_overflow > 0) _addOverflow(_budget, _overflow);

        emit TakeFee(
            _budget.id,
            _project,
            _from,
            _beneficiary,
            _amount,
            _covertedCurrencyAmount,
            _budget.currency
        );
    }

    // --- private transactions --- //

    /** 
      @notice Add overflow correctly by giving the pre-allocated amount to the budget's beneficiary 
      and adding the amount to the claimable amount.
      @param _budget The budget that the overflow came from.
      @param _amount The amount of overflow.
    */
    function _addOverflow(Budget.Data memory _budget, uint256 _amount) private {
        // The portion of the overflow that is claimable by redeeming tickets.
        // This is the total minus the percent used as a fee.
        uint256 _claimablePortion =
            Math.mulDiv(_amount, uint256(1000).sub(_budget.fee), 1000);

        // The redeemable portion of the overflow can be deposited to earn yield.
        depositable = depositable.add(_claimablePortion);

        // Add to the claimable amount.
        ticketStore.addClaimable(_budget.project, _claimablePortion);
    }
}<|MERGE_RESOLUTION|>--- conflicted
+++ resolved
@@ -198,13 +198,15 @@
         // Do the operation in the budget store, which returns the Budget that was updated and the amount that should be transfered.
         (
             Budget.Data memory _budget,
+            address _owner,
             uint256 _covertedCurrencyAmount,
             uint256 _overflow
         ) = budgetStore.payProject(_project, _amount);
 
         // Take fee through the admin's own budget, minting tickets for the project paying the fee.
         _takeFee(
-            _project,
+            _owner,
+            JuiceProject(admin).project(),
             Math.mulDiv(_amount, _budget.fee, 1000),
             _beneficiary
         );
@@ -213,7 +215,7 @@
             // The project gets the budget's project percentage, if one is specified.
             ticketStore.print(
                 _project,
-                _project,
+                _owner,
                 _budget._weighted(_covertedCurrencyAmount, _budget.reserved)
             );
         }
@@ -521,81 +523,6 @@
     // --- private transactions --- //
 
     /**
-<<<<<<< HEAD
-        @notice Contribute funds to a project's active Budget.
-        @dev Mints the project's tickets proportional to the amount of the contribution.
-        @dev The sender must approve this contract to transfer the specified amount of tokens.
-        @param _project The project of the budget to contribute funds to.
-        @param _amount Amount of the contribution in ETH. Sent as 1E18.
-        @param _beneficiary The addresses to give the newly minted Tickets to. 
-        @param _note A note that will be included in the published event.
-        @return _budgetId The ID of the Budget that successfully received the contribution.
-    */
-    function _pay(
-        bytes32 _project,
-        uint256 _amount,
-        address _beneficiary,
-        string memory _note
-    ) private returns (uint256) {
-        // Do the operation in the budget store, which returns the Budget that was updated and the amount that should be transfered.
-        (
-            Budget.Data memory _budget,
-            address _owner,
-            uint256 _covertedCurrencyAmount,
-            uint256 _overflow
-        ) = budgetStore.payProject(_project, _amount);
-
-        // Transfer.
-        weth.safeTransferFrom(msg.sender, address(this), _amount);
-
-        // Take fee through the admin's own budget, minting tickets for the project paying the fee.
-        _takeFee(
-            _owner,
-            JuiceProject(admin).project(),
-            Math.mulDiv(_amount, _budget.fee, 1000),
-            _beneficiary
-        );
-
-        if (_budget.reserved > 0) {
-            // The project gets the budget's project percentage, if one is specified.
-            ticketStore.print(
-                _project,
-                _owner,
-                _budget._weighted(_covertedCurrencyAmount, _budget.reserved)
-            );
-        }
-
-        // Mint the appropriate amount of tickets for the contributor.
-        ticketStore.print(
-            _project,
-            _beneficiary,
-            _budget._weighted(
-                _covertedCurrencyAmount,
-                uint256(1000).sub(_budget.reserved)
-            )
-        );
-
-        // If theres new overflow, give to beneficiary and add the amount of contributed funds that went to overflow to the claimable amount.
-        if (_overflow > 0) _addOverflow(_budget, _overflow);
-
-        emit Pay(
-            _budget.id,
-            _budget.project,
-            msg.sender,
-            _beneficiary,
-            _amount,
-            _covertedCurrencyAmount,
-            _budget.currency,
-            _note,
-            _budget.fee
-        );
-
-        return _budget.id;
-    }
-
-    /**
-=======
->>>>>>> fb90cee7
         @notice Takes a fee for the admin's active budget.
         @param _from The owner of the project that the fee is being taken from.
         @param _project The project the fee is going to.
