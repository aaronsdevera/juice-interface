--- conflicted
+++ resolved
@@ -126,17 +126,13 @@
 
     event SetYielder(IYielder indexed newYielder);
 
-<<<<<<< HEAD
-    event Deposit(uint256 depositable);
+    function admin() external view returns (address payable);
 
-    function admin() external view returns (address payable);
-=======
-    event Deposit(uint256 amount, IERC20 token);
+    event Deposit(uint256 amount);
 
     event AddOperator(address account, address operator);
 
     event RemoveOperator(address account, address operator);
->>>>>>> fed80755
 
     function operators(address _account, address _operator)
         external
