/* eslint no-use-before-define: "warn" */
const fs = require("fs");
const chalk = require("chalk");
const { l2ethers, ethers } = require("hardhat");
const { utils } = require("ethers");
const R = require("ramda");
const weth = require("../constants/weth");
const ethUsdPriceFeed = require("../constants/eth_usd_price_feed");
const deployer = require("./deployer");

const main = async () => {
<<<<<<< HEAD
  const token =
    process.env.HARDHAT_NETWORK === "localhost" && (await deploy("Token"));
  const prices = await deploy("Prices");
  const projects = await deploy("Projects");
  const fundingCycles = await deploy("FundingCycles");
  const tickets = await deploy("Tickets");

  const juicer = await deploy("Juicer", [
    projects.address,
    fundingCycles.address,
    tickets.address,
    prices.address,
    weth(process.env.HARDHAT_NETWORK) || token.address,
  ]);

  const admin = await deploy("Admin", [
    juicer.address,
    // TODO Set the PM as an address controlled by the team.
    "0x766621e1e1274496ab3d65badc5866024f1ab7b8",
  ]);

  const blockGasLimit = 9000000;

  try {
    const ProjectsFactory = await ethers.getContractFactory("Projects");
    const TicketsFactory = await ethers.getContractFactory("Tickets");
    const FundingCyclesFactory = await ethers.getContractFactory(
      "FundingCycles"
    );
    const PricesFactory = await ethers.getContractFactory("Prices");
    const AdminFactory = await ethers.getContractFactory("Admin");
    // const StakerFactory = await ethers.getContractFactory("TimelockStaker");
    const JuicerFactory = await ethers.getContractFactory("Juicer");

    const attachedProjects = await ProjectsFactory.attach(projects.address);
    const attachedTickets = await TicketsFactory.attach(tickets.address);
    const attachedFundingCycles = await FundingCyclesFactory.attach(
      fundingCycles.address
    );
    const attachedPrices = await PricesFactory.attach(prices.address);
    const attachedAdmin = await AdminFactory.attach(admin.address);
    // const attachedStaker = await StakerFactory.attach(staker.address);
    const attachedJuicer = await JuicerFactory.attach(juicer.address);

    console.log("⚡️ Setting the projects owner");
    await attachedProjects.setOwnership(admin.address, {
      gasLimit: blockGasLimit,
    });
    console.log("⚡️ Setting the tickets owner");
    await attachedTickets.setOwnership(admin.address, {
      gasLimit: blockGasLimit,
    });
    console.log("⚡️ Setting the fundingCycles owner");
    await attachedFundingCycles.setOwnership(admin.address, {
      gasLimit: blockGasLimit,
    });
    console.log("⚡️ Setting the prices owner");
    await attachedPrices.transferOwnership(admin.address, {
      gasLimit: blockGasLimit,
    });
    console.log("⚡️ Granting the juicer admin privileges over the projects");
    await attachedAdmin.grantAdmin(projects.address, juicer.address, {
      gasLimit: blockGasLimit,
    });
    console.log(
      "⚡️ Granting the juicer admin privileges over the funding cycles"
    );
    await attachedAdmin.grantAdmin(fundingCycles.address, juicer.address, {
      gasLimit: blockGasLimit,
    });
    console.log("⚡️ Granting the juicer admin privileges over the tickets");
    await attachedAdmin.grantAdmin(tickets.address, juicer.address, {
      gasLimit: blockGasLimit,
    });
    if (process.env.HARDHAT_NETWORK !== "localhost") {
      console.log("⚡️ Adding ETH/USD price feed to the funding cycles");
      await attachedAdmin.addPriceFeed(
        fundingCycles.address,
        ethUsdPriceFeed(process.env.HARDHAT_NETWORK),
        1,
        {
          gasLimit: blockGasLimit,
        }
      );
    }

    console.log("⚡️ Setting the admin of the juicer");
    await attachedJuicer.setAdmin(admin.address, {
      gasLimit: blockGasLimit,
    });

    // TODO set the owner of the admin contract.
    // await attachedJuicer.transferOwnership(admin.address, {
    //   gasLimit: blockGasLimit
    // });

    console.log("⚡️ Configuring the admins budget");
    // Create the admin's budget.
    await attachedJuicer.deploy(
      admin.address,
      "Juice",
      "juice",
      "https://medmunch.com/wp-content/uploads/2020/04/Mango-Juice.jpg",
      "https://juice.work",
      "0x3635C9ADC5DEA00000",
      1,
      2592000,
      970,
      690,
      50,
      {
        gasLimit: blockGasLimit,
      }
    );

    console.log("⚡️ Setting the admin's project ID");
    // Create the admin's budget.
    await attachedAdmin.setProjectId(1);
  } catch (e) {
    console.log("Failed to establish admin contract ownership: ", e);
  }

  console.log(
    " 💾  Artifacts (address, abi, and args) saved to: ",
    chalk.blue("packages/hardhat/artifacts/"),
    "\n\n"
  );
};

const deploy = async (contractName, _args) => {
  console.log(` 🛰  Deploying: ${contractName}`);

  const contractArgs = _args || [];
  const contractArtifacts = await ethers.getContractFactory(contractName);
  const deployed = await contractArtifacts.deploy(...contractArgs);
  await deployed.deployTransaction.wait();

  const encoded = abiEncodeArgs(deployed, contractArgs);
  fs.writeFileSync(`artifacts/${contractName}.address`, deployed.address);

  console.log(
    " 📄",
    chalk.cyan(contractName),
    "deployed to:",
    chalk.magenta(deployed.address)
  );

  if (!encoded || encoded.length <= 2) return deployed;
  fs.writeFileSync(`artifacts/${contractName}.args`, encoded.slice(2));

  return deployed;
};

// ------ utils -------

// abi encodes contract arguments
// useful when you want to manually verify the contracts
// for example, on Etherscan
const abiEncodeArgs = (deployed, contractArgs) => {
  // not writing abi encoded args if this does not pass
  if (
    !contractArgs ||
    !deployed ||
    !R.hasPath(["interface", "deploy"], deployed)
  ) {
    return "";
  }
  const encoded = utils.defaultAbiCoder.encode(
    deployed.interface.deploy.inputs,
    contractArgs
  );
  return encoded;
};

// checks if it is a Solidity file
const isSolidity = (fileName) =>
  fileName.indexOf(".sol") >= 0 && fileName.indexOf(".swp") < 0;

const readArgsFile = (contractName) => {
  let args = [];
  try {
    const argsFile = `./contracts/${contractName}.args`;
    if (!fs.existsSync(argsFile)) return args;
    args = JSON.parse(fs.readFileSync(argsFile));
  } catch (e) {
    console.log(e);
  }
  return args;
=======
  const wethAddr = weth(process.env.HARDHAT_NETWORK);
  const ethUsdAddr = ethUsdPriceFeed(process.env.HARDHAT_NETWORK);
  deployer(wethAddr, ethUsdAddr);
>>>>>>> a1da4c29
};

main()
  .then(() => process.exit(0))
  .catch((error) => {
    console.error(error);
    process.exit(1);
  });<|MERGE_RESOLUTION|>--- conflicted
+++ resolved
@@ -1,208 +1,12 @@
 /* eslint no-use-before-define: "warn" */
-const fs = require("fs");
-const chalk = require("chalk");
-const { l2ethers, ethers } = require("hardhat");
-const { utils } = require("ethers");
-const R = require("ramda");
 const weth = require("../constants/weth");
 const ethUsdPriceFeed = require("../constants/eth_usd_price_feed");
 const deployer = require("./deployer");
 
 const main = async () => {
-<<<<<<< HEAD
-  const token =
-    process.env.HARDHAT_NETWORK === "localhost" && (await deploy("Token"));
-  const prices = await deploy("Prices");
-  const projects = await deploy("Projects");
-  const fundingCycles = await deploy("FundingCycles");
-  const tickets = await deploy("Tickets");
-
-  const juicer = await deploy("Juicer", [
-    projects.address,
-    fundingCycles.address,
-    tickets.address,
-    prices.address,
-    weth(process.env.HARDHAT_NETWORK) || token.address,
-  ]);
-
-  const admin = await deploy("Admin", [
-    juicer.address,
-    // TODO Set the PM as an address controlled by the team.
-    "0x766621e1e1274496ab3d65badc5866024f1ab7b8",
-  ]);
-
-  const blockGasLimit = 9000000;
-
-  try {
-    const ProjectsFactory = await ethers.getContractFactory("Projects");
-    const TicketsFactory = await ethers.getContractFactory("Tickets");
-    const FundingCyclesFactory = await ethers.getContractFactory(
-      "FundingCycles"
-    );
-    const PricesFactory = await ethers.getContractFactory("Prices");
-    const AdminFactory = await ethers.getContractFactory("Admin");
-    // const StakerFactory = await ethers.getContractFactory("TimelockStaker");
-    const JuicerFactory = await ethers.getContractFactory("Juicer");
-
-    const attachedProjects = await ProjectsFactory.attach(projects.address);
-    const attachedTickets = await TicketsFactory.attach(tickets.address);
-    const attachedFundingCycles = await FundingCyclesFactory.attach(
-      fundingCycles.address
-    );
-    const attachedPrices = await PricesFactory.attach(prices.address);
-    const attachedAdmin = await AdminFactory.attach(admin.address);
-    // const attachedStaker = await StakerFactory.attach(staker.address);
-    const attachedJuicer = await JuicerFactory.attach(juicer.address);
-
-    console.log("⚡️ Setting the projects owner");
-    await attachedProjects.setOwnership(admin.address, {
-      gasLimit: blockGasLimit,
-    });
-    console.log("⚡️ Setting the tickets owner");
-    await attachedTickets.setOwnership(admin.address, {
-      gasLimit: blockGasLimit,
-    });
-    console.log("⚡️ Setting the fundingCycles owner");
-    await attachedFundingCycles.setOwnership(admin.address, {
-      gasLimit: blockGasLimit,
-    });
-    console.log("⚡️ Setting the prices owner");
-    await attachedPrices.transferOwnership(admin.address, {
-      gasLimit: blockGasLimit,
-    });
-    console.log("⚡️ Granting the juicer admin privileges over the projects");
-    await attachedAdmin.grantAdmin(projects.address, juicer.address, {
-      gasLimit: blockGasLimit,
-    });
-    console.log(
-      "⚡️ Granting the juicer admin privileges over the funding cycles"
-    );
-    await attachedAdmin.grantAdmin(fundingCycles.address, juicer.address, {
-      gasLimit: blockGasLimit,
-    });
-    console.log("⚡️ Granting the juicer admin privileges over the tickets");
-    await attachedAdmin.grantAdmin(tickets.address, juicer.address, {
-      gasLimit: blockGasLimit,
-    });
-    if (process.env.HARDHAT_NETWORK !== "localhost") {
-      console.log("⚡️ Adding ETH/USD price feed to the funding cycles");
-      await attachedAdmin.addPriceFeed(
-        fundingCycles.address,
-        ethUsdPriceFeed(process.env.HARDHAT_NETWORK),
-        1,
-        {
-          gasLimit: blockGasLimit,
-        }
-      );
-    }
-
-    console.log("⚡️ Setting the admin of the juicer");
-    await attachedJuicer.setAdmin(admin.address, {
-      gasLimit: blockGasLimit,
-    });
-
-    // TODO set the owner of the admin contract.
-    // await attachedJuicer.transferOwnership(admin.address, {
-    //   gasLimit: blockGasLimit
-    // });
-
-    console.log("⚡️ Configuring the admins budget");
-    // Create the admin's budget.
-    await attachedJuicer.deploy(
-      admin.address,
-      "Juice",
-      "juice",
-      "https://medmunch.com/wp-content/uploads/2020/04/Mango-Juice.jpg",
-      "https://juice.work",
-      "0x3635C9ADC5DEA00000",
-      1,
-      2592000,
-      970,
-      690,
-      50,
-      {
-        gasLimit: blockGasLimit,
-      }
-    );
-
-    console.log("⚡️ Setting the admin's project ID");
-    // Create the admin's budget.
-    await attachedAdmin.setProjectId(1);
-  } catch (e) {
-    console.log("Failed to establish admin contract ownership: ", e);
-  }
-
-  console.log(
-    " 💾  Artifacts (address, abi, and args) saved to: ",
-    chalk.blue("packages/hardhat/artifacts/"),
-    "\n\n"
-  );
-};
-
-const deploy = async (contractName, _args) => {
-  console.log(` 🛰  Deploying: ${contractName}`);
-
-  const contractArgs = _args || [];
-  const contractArtifacts = await ethers.getContractFactory(contractName);
-  const deployed = await contractArtifacts.deploy(...contractArgs);
-  await deployed.deployTransaction.wait();
-
-  const encoded = abiEncodeArgs(deployed, contractArgs);
-  fs.writeFileSync(`artifacts/${contractName}.address`, deployed.address);
-
-  console.log(
-    " 📄",
-    chalk.cyan(contractName),
-    "deployed to:",
-    chalk.magenta(deployed.address)
-  );
-
-  if (!encoded || encoded.length <= 2) return deployed;
-  fs.writeFileSync(`artifacts/${contractName}.args`, encoded.slice(2));
-
-  return deployed;
-};
-
-// ------ utils -------
-
-// abi encodes contract arguments
-// useful when you want to manually verify the contracts
-// for example, on Etherscan
-const abiEncodeArgs = (deployed, contractArgs) => {
-  // not writing abi encoded args if this does not pass
-  if (
-    !contractArgs ||
-    !deployed ||
-    !R.hasPath(["interface", "deploy"], deployed)
-  ) {
-    return "";
-  }
-  const encoded = utils.defaultAbiCoder.encode(
-    deployed.interface.deploy.inputs,
-    contractArgs
-  );
-  return encoded;
-};
-
-// checks if it is a Solidity file
-const isSolidity = (fileName) =>
-  fileName.indexOf(".sol") >= 0 && fileName.indexOf(".swp") < 0;
-
-const readArgsFile = (contractName) => {
-  let args = [];
-  try {
-    const argsFile = `./contracts/${contractName}.args`;
-    if (!fs.existsSync(argsFile)) return args;
-    args = JSON.parse(fs.readFileSync(argsFile));
-  } catch (e) {
-    console.log(e);
-  }
-  return args;
-=======
   const wethAddr = weth(process.env.HARDHAT_NETWORK);
   const ethUsdAddr = ethUsdPriceFeed(process.env.HARDHAT_NETWORK);
   deployer(wethAddr, ethUsdAddr);
->>>>>>> a1da4c29
 };
 
 main()
